--- conflicted
+++ resolved
@@ -82,20 +82,7 @@
 # Modify original build-options to allow config file to be mounted in the docker container
 BUILD_OPTS="$(echo "${BUILD_OPTS:-}" | sed -E 's@\-c\s?([^ ]+)@-c /config@')"
 
-<<<<<<< HEAD
-${DOCKER} build --build-arg BASE_IMAGE=debian:bullseye -t pi-gen "${DIR}"
-=======
-# Check the arch of the machine we're running on. If it's 64-bit, use a 32-bit base image instead
-case "$(uname -m)" in
-  x86_64|aarch64)
-    BASE_IMAGE=i386/debian:bookworm
-    ;;
-  *)
-    BASE_IMAGE=debian:bookworm
-    ;;
-esac
-${DOCKER} build --build-arg BASE_IMAGE=${BASE_IMAGE} -t pi-gen "${DIR}"
->>>>>>> e071d0de
+${DOCKER} build --build-arg BASE_IMAGE=debian:bookworm -t pi-gen "${DIR}"
 
 if [ "${CONTAINER_EXISTS}" != "" ]; then
   DOCKER_CMDLINE_NAME="${CONTAINER_NAME}_cont"
