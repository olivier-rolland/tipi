log (){
	date +"[%T] $*" | tee -a "${LOG_FILE}"
}
export -f log

bootstrap(){
	local BOOTSTRAP_CMD=debootstrap
	local BOOTSTRAP_ARGS=()

	export http_proxy=${APT_PROXY}

	BOOTSTRAP_ARGS+=(--arch arm64)
	BOOTSTRAP_ARGS+=(--include gnupg)
	BOOTSTRAP_ARGS+=(--components "main,contrib,non-free")
	#BOOTSTRAP_ARGS+=(--keyring "${STAGE_DIR}/files/raspberrypi.gpg")
	BOOTSTRAP_ARGS+=(--exclude=info)
	BOOTSTRAP_ARGS+=(--include=ca-certificates)
	BOOTSTRAP_ARGS+=("$@")
	printf -v BOOTSTRAP_STR '%q ' "${BOOTSTRAP_ARGS[@]}"

	capsh $CAPSH_ARG -- -c "'${BOOTSTRAP_CMD}' $BOOTSTRAP_STR" || true

	if [ -d "$2/debootstrap" ] && ! rmdir "$2/debootstrap"; then
		cp "$2/debootstrap/debootstrap.log" "${STAGE_WORK_DIR}"
		log "bootstrap failed: please check ${STAGE_WORK_DIR}/debootstrap.log"
		return 1
	fi
}
export -f bootstrap

copy_previous(){
	if [ ! -d "${PREV_ROOTFS_DIR}" ]; then
		echo "Previous stage rootfs not found"
		false
	fi
	mkdir -p "${ROOTFS_DIR}"
	rsync -aHAXx --exclude var/cache/apt/archives "${PREV_ROOTFS_DIR}/" "${ROOTFS_DIR}/"
}
export -f copy_previous

unmount(){
	if [ -z "$1" ]; then
		DIR=$PWD
	else
		DIR=$1
	fi

	while mount | grep -q "$DIR"; do
		local LOCS
		LOCS=$(mount | grep "$DIR" | cut -f 3 -d ' ' | sort -r)
		for loc in $LOCS; do
			umount "$loc"
		done
	done
}
export -f unmount

unmount_image(){
	sync
	sleep 1
	LOOP_DEVICE=$(losetup --list | grep "$1" | cut -f1 -d' ')
	if [ -n "$LOOP_DEVICE" ]; then
		for part in "$LOOP_DEVICE"p*; do
			if DIR=$(findmnt -n -o target -S "$part"); then
				unmount "$DIR"
			fi
		done
		losetup -d "$LOOP_DEVICE"
	fi
}
export -f unmount_image

on_chroot() {
	if ! mount | grep -q "$(realpath "${ROOTFS_DIR}"/proc)"; then
		mount -t proc proc "${ROOTFS_DIR}/proc"
	fi

	if ! mount | grep -q "$(realpath "${ROOTFS_DIR}"/dev)"; then
		mount --bind /dev "${ROOTFS_DIR}/dev"
	fi
	
	if ! mount | grep -q "$(realpath "${ROOTFS_DIR}"/dev/pts)"; then
		mount --bind /dev/pts "${ROOTFS_DIR}/dev/pts"
	fi

	if ! mount | grep -q "$(realpath "${ROOTFS_DIR}"/sys)"; then
		mount --bind /sys "${ROOTFS_DIR}/sys"
	fi

<<<<<<< HEAD
	capsh $CAPSH_ARG "--chroot=${ROOTFS_DIR}/" -- -e "$@"
=======
	if ! mount | grep -q "$(realpath "${ROOTFS_DIR}"/run)"; then
		mount -t tmpfs  tmpfs "${ROOTFS_DIR}/run"
	fi

	if ! mount | grep -q "$(realpath "${ROOTFS_DIR}"/tmp)"; then
		mount -t tmpfs  tmpfs "${ROOTFS_DIR}/tmp"
	fi

	setarch linux32 capsh $CAPSH_ARG "--chroot=${ROOTFS_DIR}/" -- -e "$@"
>>>>>>> 4e927539
}
export -f on_chroot

update_issue() {
	echo -e "Raspberry Pi reference ${IMG_DATE}\nGenerated using ${PI_GEN}, ${PI_GEN_REPO}, ${GIT_HASH}, ${1}" > "${ROOTFS_DIR}/etc/rpi-issue"
}
export -f update_issue<|MERGE_RESOLUTION|>--- conflicted
+++ resolved
@@ -87,9 +87,6 @@
 		mount --bind /sys "${ROOTFS_DIR}/sys"
 	fi
 
-<<<<<<< HEAD
-	capsh $CAPSH_ARG "--chroot=${ROOTFS_DIR}/" -- -e "$@"
-=======
 	if ! mount | grep -q "$(realpath "${ROOTFS_DIR}"/run)"; then
 		mount -t tmpfs  tmpfs "${ROOTFS_DIR}/run"
 	fi
@@ -98,8 +95,7 @@
 		mount -t tmpfs  tmpfs "${ROOTFS_DIR}/tmp"
 	fi
 
-	setarch linux32 capsh $CAPSH_ARG "--chroot=${ROOTFS_DIR}/" -- -e "$@"
->>>>>>> 4e927539
+	capsh $CAPSH_ARG "--chroot=${ROOTFS_DIR}/" -- -e "$@"
 }
 export -f on_chroot
 
