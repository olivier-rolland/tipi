--- conflicted
+++ resolved
@@ -9,16 +9,8 @@
 
 	#export http_proxy=${APT_PROXY}
 
-<<<<<<< HEAD
-	if [ "$(dpkg --print-architecture)" !=  "armhf" ] && [ "$(dpkg --print-architecture)" !=  "arm64" ]; then
-		BOOTSTRAP_CMD=qemu-debootstrap
-	fi
-
 	BOOTSTRAP_ARGS+=(--arch arm64)
 	BOOTSTRAP_ARGS+=(--include gnupg)
-=======
-	BOOTSTRAP_ARGS+=(--arch armhf)
->>>>>>> 40f67ce4
 	BOOTSTRAP_ARGS+=(--components "main,contrib,non-free")
 	#BOOTSTRAP_ARGS+=(--keyring "${STAGE_DIR}/files/raspberrypi.gpg")
 	BOOTSTRAP_ARGS+=(--exclude=info)
