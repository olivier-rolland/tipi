#!/bin/bash -e

# Newer versions of raspberrypi-sys-mods set rfkill.default_state=0 to prevent
# radiating on 5GHz bands until the WLAN regulatory domain is set.
# Unfortunately, this also blocks bluetooth, so we whitelist the known
# on-board BT adapters here.

mkdir -p "${ROOTFS_DIR}/var/lib/systemd/rfkill/"
#           5                 miniuart 4      miniuart Zero   miniuart other  other
for addr in 107d50c000.serial 3f215040.serial 20215040.serial fe215040.serial soc; do
	echo 1 > "${ROOTFS_DIR}/var/lib/systemd/rfkill/platform-${addr}:bluetooth"
done

if [ -v WPA_COUNTRY ]; then
	on_chroot <<- EOF
		SUDO_USER="${FIRST_USER_NAME}" raspi-config nonint do_wifi_country "${WPA_COUNTRY}"
	EOF
<<<<<<< HEAD
fi

# Disable wifi on 5GHz models if WPA_COUNTRY is not set
mkdir -p "${ROOTFS_DIR}/var/lib/systemd/rfkill/"
if [ -n "$WPA_COUNTRY" ]; then
    echo 0 > "${ROOTFS_DIR}/var/lib/systemd/rfkill/platform-3f300000.mmcnr:wlan"
    echo 0 > "${ROOTFS_DIR}/var/lib/systemd/rfkill/platform-fe300000.mmcnr:wlan"
    echo 0 > "${ROOTFS_DIR}/var/lib/systemd/rfkill/platform-1001100000.mmc:wlan"
else
    echo 1 > "${ROOTFS_DIR}/var/lib/systemd/rfkill/platform-3f300000.mmcnr:wlan"
    echo 1 > "${ROOTFS_DIR}/var/lib/systemd/rfkill/platform-fe300000.mmcnr:wlan"
    echo 1 > "${ROOTFS_DIR}/var/lib/systemd/rfkill/platform-1001100000.mmc:wlan"
=======
elif [ -d "${ROOTFS_DIR}/var/lib/NetworkManager" ]; then
	# NetworkManager unblocks all WLAN devices by default. Prevent that:
	cat > "${ROOTFS_DIR}/var/lib/NetworkManager/NetworkManager.state" <<- EOF
		[main]
		WirelessEnabled=false
	EOF
>>>>>>> c6d30383
fi<|MERGE_RESOLUTION|>--- conflicted
+++ resolved
@@ -15,25 +15,10 @@
 	on_chroot <<- EOF
 		SUDO_USER="${FIRST_USER_NAME}" raspi-config nonint do_wifi_country "${WPA_COUNTRY}"
 	EOF
-<<<<<<< HEAD
-fi
-
-# Disable wifi on 5GHz models if WPA_COUNTRY is not set
-mkdir -p "${ROOTFS_DIR}/var/lib/systemd/rfkill/"
-if [ -n "$WPA_COUNTRY" ]; then
-    echo 0 > "${ROOTFS_DIR}/var/lib/systemd/rfkill/platform-3f300000.mmcnr:wlan"
-    echo 0 > "${ROOTFS_DIR}/var/lib/systemd/rfkill/platform-fe300000.mmcnr:wlan"
-    echo 0 > "${ROOTFS_DIR}/var/lib/systemd/rfkill/platform-1001100000.mmc:wlan"
-else
-    echo 1 > "${ROOTFS_DIR}/var/lib/systemd/rfkill/platform-3f300000.mmcnr:wlan"
-    echo 1 > "${ROOTFS_DIR}/var/lib/systemd/rfkill/platform-fe300000.mmcnr:wlan"
-    echo 1 > "${ROOTFS_DIR}/var/lib/systemd/rfkill/platform-1001100000.mmc:wlan"
-=======
 elif [ -d "${ROOTFS_DIR}/var/lib/NetworkManager" ]; then
 	# NetworkManager unblocks all WLAN devices by default. Prevent that:
 	cat > "${ROOTFS_DIR}/var/lib/NetworkManager/NetworkManager.state" <<- EOF
 		[main]
 		WirelessEnabled=false
 	EOF
->>>>>>> c6d30383
 fi