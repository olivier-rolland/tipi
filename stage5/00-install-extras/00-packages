--- conflicted
+++ resolved
@@ -1,10 +1,5 @@
 mu-editor
-<<<<<<< HEAD
-#sonic-pi
-#scratch nuscratch scratch3
-=======
 scratch nuscratch scratch3
->>>>>>> fb56ad56
 smartsim
 wolfram-engine
 claws-mail
