#!/bin/bash -e

<<<<<<< HEAD
on_chroot << EOF
  apt-mark auto python3-pyqt5 python3-opengl
=======
on_chroot <<- EOF
	apt-mark auto python3-pyqt5 python3-opengl
>>>>>>> 98f522e6
EOF<|MERGE_RESOLUTION|>--- conflicted
+++ resolved
@@ -1,10 +1,5 @@
 #!/bin/bash -e
 
-<<<<<<< HEAD
-on_chroot << EOF
-  apt-mark auto python3-pyqt5 python3-opengl
-=======
 on_chroot <<- EOF
 	apt-mark auto python3-pyqt5 python3-opengl
->>>>>>> 98f522e6
 EOF