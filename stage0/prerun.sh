--- conflicted
+++ resolved
@@ -6,9 +6,5 @@
 fi
 
 if [ ! -d "${ROOTFS_DIR}" ] || [ "${USE_QCOW2}" = "1" ]; then
-<<<<<<< HEAD
 	bootstrap ${RELEASE} "${ROOTFS_DIR}" http://deb.debian.org/debian/
-=======
-	bootstrap ${RELEASE} "${ROOTFS_DIR}" http://raspbian.raspberrypi.com/raspbian/
->>>>>>> a0b8868f
 fi