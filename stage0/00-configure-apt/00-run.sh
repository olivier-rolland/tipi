--- conflicted
+++ resolved
@@ -14,12 +14,6 @@
 
 cat files/raspberrypi.gpg.key | gpg --dearmor > "${STAGE_WORK_DIR}/raspberrypi-archive-stable.gpg"
 install -m 644 "${STAGE_WORK_DIR}/raspberrypi-archive-stable.gpg" "${ROOTFS_DIR}/etc/apt/trusted.gpg.d/"
-<<<<<<< HEAD
-on_chroot << EOF
-dpkg --add-architecture armhf
-apt-get update
-apt-get dist-upgrade -y
-=======
 on_chroot <<- \EOF
 	ARCH="$(dpkg --print-architecture)"
 	if [ "$ARCH" = "armhf" ]; then
@@ -29,5 +23,4 @@
 	fi
 	apt-get update
 	apt-get dist-upgrade -y
->>>>>>> e682f62a
 EOF